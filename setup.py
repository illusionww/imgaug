from setuptools import setup, find_packages

try:
    import cv2
except ImportError as e:
    raise Exception("Could not find package 'cv2' (OpenCV). It cannot be automatically installed, so you will have to manually install it.")

long_description = """A library for image augmentation in machine learning experiments, particularly convolutional neural networks.
Supports augmentation of images and keypoints/landmarks in a variety of different ways."""

setup(
    name="imgaug",
    version="0.2.0",
    author="Alexander Jung",
    author_email="kontakt@ajung.name",
    url="https://github.com/aleju/imgaug",
<<<<<<< HEAD
    install_requires=["scipy", "scikit-image>=0.11.0", "numpy", "six"],
=======
    download_url="https://github.com/aleju/imgaug/archive/0.2.0.tar.gz",
    install_requires=["scipy", "scikit-image", "numpy", "six"],
>>>>>>> 60d3dd47
    packages=find_packages(),
    license="MIT",
    description="Image augmentation library for machine learning",
    long_description=long_description,
    keywords=["augmentation", "image", "deep learning", "neural network", "machine learning"]
)<|MERGE_RESOLUTION|>--- conflicted
+++ resolved
@@ -14,12 +14,8 @@
     author="Alexander Jung",
     author_email="kontakt@ajung.name",
     url="https://github.com/aleju/imgaug",
-<<<<<<< HEAD
+    download_url="https://github.com/aleju/imgaug/archive/0.2.0.tar.gz",
     install_requires=["scipy", "scikit-image>=0.11.0", "numpy", "six"],
-=======
-    download_url="https://github.com/aleju/imgaug/archive/0.2.0.tar.gz",
-    install_requires=["scipy", "scikit-image", "numpy", "six"],
->>>>>>> 60d3dd47
     packages=find_packages(),
     license="MIT",
     description="Image augmentation library for machine learning",
